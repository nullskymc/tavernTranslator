--- conflicted
+++ resolved
@@ -1,8 +1,5 @@
 # Tavern Translator
 
-<<<<<<< HEAD
-使用 Next.js 重新实现的 SillyTavern 角色卡翻译工具。项目提供纯前端翻译能力，支持从 PNG 文件中提取嵌入数据并写回译文。
-=======
 一个用于翻译 SillyTavern 角色卡的工具，支持从 PNG 文件中提取文本并输出翻译后的角色卡json。
 
 ## 纯前端版
@@ -12,7 +9,6 @@
 ## 在线体验
 
 <https://translator.nullskymc.site/>
->>>>>>> 15e57663
 
 ## 功能特点
 
